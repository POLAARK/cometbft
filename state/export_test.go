package state

import (
	dbm "github.com/cometbft/cometbft-db"

	abci "github.com/cometbft/cometbft/abci/types"
	"github.com/cometbft/cometbft/types"
)

//
// TODO: Remove dependence on all entities exported from this file.
//
// Every entity exported here is dependent on a private entity from the `state`
// package. Currently, these functions are only made available to tests in the
// `state_test` package, but we should not be relying on them for our testing.
// Instead, we should be exclusively relying on exported entities for our
// testing, and should be refactoring exported entities to make them more
// easily testable from outside of the package.
//

const ValSetCheckpointInterval = valSetCheckpointInterval

// UpdateState is an alias for updateState exported from execution.go,
// exclusively and explicitly for testing.
func UpdateState(
	state State,
	blockID types.BlockID,
	header *types.Header,
	resp *abci.ResponseFinalizeBlock,
	validatorUpdates []*types.Validator,
) (State, error) {
	return updateState(state, blockID, header, resp, validatorUpdates)
}

// ValidateValidatorUpdates is an alias for validateValidatorUpdates exported
// from execution.go, exclusively and explicitly for testing.
func ValidateValidatorUpdates(abciUpdates []abci.ValidatorUpdate, params types.ValidatorParams) error {
	return validateValidatorUpdates(abciUpdates, params)
}

// SaveValidatorsInfo is an alias for the private saveValidatorsInfo method in
// store.go, exported exclusively and explicitly for testing.
func SaveValidatorsInfo(db dbm.DB, height, lastHeightChanged int64, valSet *types.ValidatorSet) error {
	stateStore := dbStore{db, StoreOptions{DiscardABCIResponses: false}}
	return stateStore.saveValidatorsInfo(height, lastHeightChanged, valSet)
}

<<<<<<< HEAD
// FindMinBlockRetainHeight is an alias for the private
// findMinBlockRetainHeight method in pruner.go, exported exclusively and
// expicitly for testing.
func (p *Pruner) FindMinRetainHeight() int64 {
	return p.findMinBlockRetainHeight()
}

func (p *Pruner) PruneABCIResToRetainHeight(lastRetainHeight int64) int64 {
	return p.pruneABCIResToRetainHeight(lastRetainHeight)
}

func (p *Pruner) PruneTxIndexerToRetainHeight(lastRetainHeight int64) int64 {
	return p.pruneTxIndexerToRetainHeight(lastRetainHeight)
}

func (p *Pruner) PruneBlockIndexerToRetainHeight(lastRetainHeight int64) int64 {
	return p.pruneBlockIndexerToRetainHeight(lastRetainHeight)
=======
func Int64ToBytes(val int64) []byte {
	return int64ToBytes(val)
}

func Int64FromBytes(val []byte) int64 {
	return int64FromBytes(val)
>>>>>>> ab93e350
}<|MERGE_RESOLUTION|>--- conflicted
+++ resolved
@@ -45,7 +45,6 @@
 	return stateStore.saveValidatorsInfo(height, lastHeightChanged, valSet)
 }
 
-<<<<<<< HEAD
 // FindMinBlockRetainHeight is an alias for the private
 // findMinBlockRetainHeight method in pruner.go, exported exclusively and
 // expicitly for testing.
@@ -63,12 +62,12 @@
 
 func (p *Pruner) PruneBlockIndexerToRetainHeight(lastRetainHeight int64) int64 {
 	return p.pruneBlockIndexerToRetainHeight(lastRetainHeight)
-=======
+}
+
 func Int64ToBytes(val int64) []byte {
 	return int64ToBytes(val)
 }
 
 func Int64FromBytes(val []byte) int64 {
 	return int64FromBytes(val)
->>>>>>> ab93e350
 }