--- conflicted
+++ resolved
@@ -168,25 +168,20 @@
 	// IsSender returns whether we received the transaction from the given peer ID.
 	IsSender(peerID nodekey.ID) bool
 
-	ValidateSignatures() error
+	// Validates All Signatures check if each signature is matching with the pubKey
+	ValidateSignaturesAndGetVotingPower(validators *types.ValidatorSet) (int64, error)
 
 	// GetSignatures retrieves the current map of public keys to their signatures.
 	GetSignatures() map[string][]byte
 
-<<<<<<< HEAD
 	// SetSignatures replaces the current map of signatures with the given map.
 	SetSignatures(signatures map[string][]byte)
 
-	// AddSignature adds a new signature to the transaction for the given public key.
-	AddSignature(pubKey crypto.PubKey, signature []byte)
+	// Add a signature to the list of signatures.
+	AddSignature(pubKey crypto.PubKey, signature []byte) error
 
-	// SignatureCount returns the current number of valid signatures for the transaction.
+	// Count the number of signature to check if we reach the number required to stop broadcasting
 	SignatureCount() int
-
-=======
-	// Validates All Signatures check if each signature is matching with the pubKey
-	ValidateSignaturesAndGetVotingPower(validators *types.ValidatorSet) (int64, error)
->>>>>>> a505dddf
 }
 
 // An iterator is used to iterate through the mempool entries.
