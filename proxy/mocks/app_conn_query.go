// Code generated by mockery. DO NOT EDIT.

package mocks

import (
	context "context"

	mock "github.com/stretchr/testify/mock"

	types "github.com/cometbft/cometbft/abci/types"
)

// AppConnQuery is an autogenerated mock type for the AppConnQuery type
type AppConnQuery struct {
	mock.Mock
}

// Echo provides a mock function with given fields: _a0, _a1
func (_m *AppConnQuery) Echo(_a0 context.Context, _a1 string) (*types.ResponseEcho, error) {
	ret := _m.Called(_a0, _a1)

	var r0 *types.ResponseEcho
<<<<<<< HEAD
	if rf, ok := ret.Get(0).(func(context.Context, string) *types.ResponseEcho); ok {
		r0 = rf(_a0, _a1)
=======
	var r1 error
	if rf, ok := ret.Get(0).(func(string) (*types.ResponseEcho, error)); ok {
		return rf(_a0)
	}
	if rf, ok := ret.Get(0).(func(string) *types.ResponseEcho); ok {
		r0 = rf(_a0)
>>>>>>> c67d2f78
	} else {
		if ret.Get(0) != nil {
			r0 = ret.Get(0).(*types.ResponseEcho)
		}
	}

<<<<<<< HEAD
	var r1 error
	if rf, ok := ret.Get(1).(func(context.Context, string) error); ok {
		r1 = rf(_a0, _a1)
=======
	if rf, ok := ret.Get(1).(func(string) error); ok {
		r1 = rf(_a0)
>>>>>>> c67d2f78
	} else {
		r1 = ret.Error(1)
	}

	return r0, r1
}

// Error provides a mock function with given fields:
func (_m *AppConnQuery) Error() error {
	ret := _m.Called()

	var r0 error
	if rf, ok := ret.Get(0).(func() error); ok {
		r0 = rf()
	} else {
		r0 = ret.Error(0)
	}

	return r0
}

// Info provides a mock function with given fields: _a0, _a1
func (_m *AppConnQuery) Info(_a0 context.Context, _a1 *types.RequestInfo) (*types.ResponseInfo, error) {
	ret := _m.Called(_a0, _a1)

	var r0 *types.ResponseInfo
<<<<<<< HEAD
	if rf, ok := ret.Get(0).(func(context.Context, *types.RequestInfo) *types.ResponseInfo); ok {
		r0 = rf(_a0, _a1)
=======
	var r1 error
	if rf, ok := ret.Get(0).(func(types.RequestInfo) (*types.ResponseInfo, error)); ok {
		return rf(_a0)
	}
	if rf, ok := ret.Get(0).(func(types.RequestInfo) *types.ResponseInfo); ok {
		r0 = rf(_a0)
>>>>>>> c67d2f78
	} else {
		if ret.Get(0) != nil {
			r0 = ret.Get(0).(*types.ResponseInfo)
		}
	}

<<<<<<< HEAD
	var r1 error
	if rf, ok := ret.Get(1).(func(context.Context, *types.RequestInfo) error); ok {
		r1 = rf(_a0, _a1)
=======
	if rf, ok := ret.Get(1).(func(types.RequestInfo) error); ok {
		r1 = rf(_a0)
>>>>>>> c67d2f78
	} else {
		r1 = ret.Error(1)
	}

	return r0, r1
}

// Query provides a mock function with given fields: _a0, _a1
func (_m *AppConnQuery) Query(_a0 context.Context, _a1 *types.RequestQuery) (*types.ResponseQuery, error) {
	ret := _m.Called(_a0, _a1)

	var r0 *types.ResponseQuery
<<<<<<< HEAD
	if rf, ok := ret.Get(0).(func(context.Context, *types.RequestQuery) *types.ResponseQuery); ok {
		r0 = rf(_a0, _a1)
=======
	var r1 error
	if rf, ok := ret.Get(0).(func(types.RequestQuery) (*types.ResponseQuery, error)); ok {
		return rf(_a0)
	}
	if rf, ok := ret.Get(0).(func(types.RequestQuery) *types.ResponseQuery); ok {
		r0 = rf(_a0)
>>>>>>> c67d2f78
	} else {
		if ret.Get(0) != nil {
			r0 = ret.Get(0).(*types.ResponseQuery)
		}
	}

<<<<<<< HEAD
	var r1 error
	if rf, ok := ret.Get(1).(func(context.Context, *types.RequestQuery) error); ok {
		r1 = rf(_a0, _a1)
=======
	if rf, ok := ret.Get(1).(func(types.RequestQuery) error); ok {
		r1 = rf(_a0)
>>>>>>> c67d2f78
	} else {
		r1 = ret.Error(1)
	}

	return r0, r1
}

type mockConstructorTestingTNewAppConnQuery interface {
	mock.TestingT
	Cleanup(func())
}

// NewAppConnQuery creates a new instance of AppConnQuery. It also registers a testing interface on the mock and a cleanup function to assert the mocks expectations.
func NewAppConnQuery(t mockConstructorTestingTNewAppConnQuery) *AppConnQuery {
	mock := &AppConnQuery{}
	mock.Mock.Test(t)

	t.Cleanup(func() { mock.AssertExpectations(t) })

	return mock
}<|MERGE_RESOLUTION|>--- conflicted
+++ resolved
@@ -20,31 +20,20 @@
 	ret := _m.Called(_a0, _a1)
 
 	var r0 *types.ResponseEcho
-<<<<<<< HEAD
+	var r1 error
+	if rf, ok := ret.Get(0).(func(context.Context, string) (*types.ResponseEcho, error)); ok {
+		return rf(_a0, _a1)
+	}
 	if rf, ok := ret.Get(0).(func(context.Context, string) *types.ResponseEcho); ok {
 		r0 = rf(_a0, _a1)
-=======
-	var r1 error
-	if rf, ok := ret.Get(0).(func(string) (*types.ResponseEcho, error)); ok {
-		return rf(_a0)
-	}
-	if rf, ok := ret.Get(0).(func(string) *types.ResponseEcho); ok {
-		r0 = rf(_a0)
->>>>>>> c67d2f78
 	} else {
 		if ret.Get(0) != nil {
 			r0 = ret.Get(0).(*types.ResponseEcho)
 		}
 	}
 
-<<<<<<< HEAD
-	var r1 error
 	if rf, ok := ret.Get(1).(func(context.Context, string) error); ok {
 		r1 = rf(_a0, _a1)
-=======
-	if rf, ok := ret.Get(1).(func(string) error); ok {
-		r1 = rf(_a0)
->>>>>>> c67d2f78
 	} else {
 		r1 = ret.Error(1)
 	}
@@ -71,31 +60,20 @@
 	ret := _m.Called(_a0, _a1)
 
 	var r0 *types.ResponseInfo
-<<<<<<< HEAD
+	var r1 error
+	if rf, ok := ret.Get(0).(func(context.Context, *types.RequestInfo) (*types.ResponseInfo, error)); ok {
+		return rf(_a0, _a1)
+	}
 	if rf, ok := ret.Get(0).(func(context.Context, *types.RequestInfo) *types.ResponseInfo); ok {
 		r0 = rf(_a0, _a1)
-=======
-	var r1 error
-	if rf, ok := ret.Get(0).(func(types.RequestInfo) (*types.ResponseInfo, error)); ok {
-		return rf(_a0)
-	}
-	if rf, ok := ret.Get(0).(func(types.RequestInfo) *types.ResponseInfo); ok {
-		r0 = rf(_a0)
->>>>>>> c67d2f78
 	} else {
 		if ret.Get(0) != nil {
 			r0 = ret.Get(0).(*types.ResponseInfo)
 		}
 	}
 
-<<<<<<< HEAD
-	var r1 error
 	if rf, ok := ret.Get(1).(func(context.Context, *types.RequestInfo) error); ok {
 		r1 = rf(_a0, _a1)
-=======
-	if rf, ok := ret.Get(1).(func(types.RequestInfo) error); ok {
-		r1 = rf(_a0)
->>>>>>> c67d2f78
 	} else {
 		r1 = ret.Error(1)
 	}
@@ -108,31 +86,20 @@
 	ret := _m.Called(_a0, _a1)
 
 	var r0 *types.ResponseQuery
-<<<<<<< HEAD
+	var r1 error
+	if rf, ok := ret.Get(0).(func(context.Context, *types.RequestQuery) (*types.ResponseQuery, error)); ok {
+		return rf(_a0, _a1)
+	}
 	if rf, ok := ret.Get(0).(func(context.Context, *types.RequestQuery) *types.ResponseQuery); ok {
 		r0 = rf(_a0, _a1)
-=======
-	var r1 error
-	if rf, ok := ret.Get(0).(func(types.RequestQuery) (*types.ResponseQuery, error)); ok {
-		return rf(_a0)
-	}
-	if rf, ok := ret.Get(0).(func(types.RequestQuery) *types.ResponseQuery); ok {
-		r0 = rf(_a0)
->>>>>>> c67d2f78
 	} else {
 		if ret.Get(0) != nil {
 			r0 = ret.Get(0).(*types.ResponseQuery)
 		}
 	}
 
-<<<<<<< HEAD
-	var r1 error
 	if rf, ok := ret.Get(1).(func(context.Context, *types.RequestQuery) error); ok {
 		r1 = rf(_a0, _a1)
-=======
-	if rf, ok := ret.Get(1).(func(types.RequestQuery) error); ok {
-		r1 = rf(_a0)
->>>>>>> c67d2f78
 	} else {
 		r1 = ret.Error(1)
 	}
