--- conflicted
+++ resolved
@@ -457,49 +457,20 @@
 to modify the group by invoking `PrepareProposal`.
 
 The application is free to modify the group before returning from the call, as long as the resulting set
-<<<<<<< HEAD
-does not use more bytes than `PrepareProposalRequest.max_tx_bytes'
-=======
-does not use more bytes than `RequestPrepareProposal.max_tx_bytes`.
->>>>>>> 2eaa35bd
+does not use more bytes than `PrepareProposalRequest.max_tx_bytes'.
 For example, the application may reorder, add, or even remove transactions from the group to improve the
 execution of the block once accepted.
 
 In the following code, the application simply returns the unmodified group of transactions:
 
 ```go
-<<<<<<< HEAD
 func (app *KVStoreApplication) PrepareProposal(_ context.Context, proposal *abcitypes.PrepareProposalRequest) (*abcitypes.PrepareProposalResponse, error) {
-  totalBytes := int64(0)
-  txs := make([]byte, 0)
-
-  for _, tx := range proposal.Txs {
-    totalBytes += int64(len(tx))
-    txs = append(txs, tx...)
-
-      if totalBytes > int64(proposal.MaxTxBytes) {
-        break
-      }
-    }
-
     return &abcitypes.PrepareProposalResponse{Txs: proposal.Txs}, nil
-}
-```
-
-This code snippet iterates through the proposed transactions and calculates the `total bytes`. If the `total bytes` exceeds the `MaxTxBytes` specified in the `PrepareProposalRequest` struct, the loop breaks and the transactions processed so far are returned.
-
-Note: It is the responsibility of the application to ensure that the `total bytes` of transactions returned does not exceed the `PrepareProposalRequest.max_tx_bytes` limit.
-
-Once a proposed block is received by a node, the proposal is passed to the application to determine its validity before voting to accept the proposal.
-=======
-func (app *KVStoreApplication) PrepareProposal(_ context.Context, proposal *abcitypes.RequestPrepareProposal) (*abcitypes.ResponsePrepareProposal, error) {
-    return &abcitypes.ResponsePrepareProposal{Txs: proposal.Txs}, nil
 }
 ```
 
 Once a proposed block is received by a node, the proposal is passed to the
 application to determine its validity before voting to accept the proposal.
->>>>>>> 2eaa35bd
 
 This mechanism may be used for different reasons, for example to deal with blocks manipulated
 by malicious nodes, in which case the block should not be considered valid.
